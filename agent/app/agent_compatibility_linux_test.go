--- conflicted
+++ resolved
@@ -66,13 +66,8 @@
 	assert.True(t, cfg.TaskCPUMemLimit.Enabled())
 }
 
-<<<<<<< HEAD
-func TestCompatibilityDefaultEnabledFail(t *testing.T) {
+func TestCompatibilityNotSetFail(t *testing.T) {
 	ctrl, creds, _, images, _, _, stateManagerFactory, saveableOptionFactory := setup(t)
-=======
-func TestCompatibilityNotSetFail(t *testing.T) {
-	ctrl, creds, state, images, _, _, stateManagerFactory, saveableOptionFactory := setup(t)
->>>>>>> 76dd8ed0
 	defer ctrl.Finish()
 	stateManager := mock_statemanager.NewMockStateManager(ctrl)
 
