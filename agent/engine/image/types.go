--- conflicted
+++ resolved
@@ -37,19 +37,13 @@
 // ImageState represents a docker image
 // and its state information such as containers associated with it
 type ImageState struct {
-<<<<<<< HEAD
 	// Image is the image corresponding to this ImageState.
 	Image *Image
 	// Containers are the containers that use this image.
-	Containers []*api.Container `json:"-"`
+	Containers []*apicontainer.Container `json:"-"`
 	// PulledAt is the time when this image was pulled.
 	PulledAt time.Time
 	// LastUsedAt is the time when this image was used last time.
-=======
-	Image      *Image
-	Containers []*apicontainer.Container `json:"-"`
-	PulledAt   time.Time
->>>>>>> aba7fa52
 	LastUsedAt time.Time
 	// PullSucceeded defines whether this image has been pulled successfully before,
 	// this should be set to true when one of the pull image call succeeds.
@@ -57,16 +51,10 @@
 	lock          sync.RWMutex
 }
 
-<<<<<<< HEAD
-func (imageState *ImageState) UpdateContainerReference(container *api.Container) {
-	imageState.lock.Lock()
-	defer imageState.lock.Unlock()
-=======
 // UpdateContainerReference updates container reference in image state
 func (imageState *ImageState) UpdateContainerReference(container *apicontainer.Container) {
 	imageState.updateLock.Lock()
 	defer imageState.updateLock.Unlock()
->>>>>>> aba7fa52
 	seelog.Infof("Updating container reference %v in Image State - %v", container.Name, imageState.Image.ImageID)
 	imageState.Containers = append(imageState.Containers, container)
 }
@@ -138,7 +126,6 @@
 	return fmt.Errorf("Container reference is not found in the image state container: %s", container.String())
 }
 
-<<<<<<< HEAD
 // SetPullSucceeded sets the PullSucceeded of the imageState
 func (imageState *ImageState) SetPullSucceeded(pullSucceeded bool) {
 	imageState.lock.Lock()
@@ -155,9 +142,7 @@
 	return imageState.PullSucceeded
 }
 
-=======
 // MarshalJSON marshals image state
->>>>>>> aba7fa52
 func (imageState *ImageState) MarshalJSON() ([]byte, error) {
 	imageState.lock.Lock()
 	defer imageState.lock.Unlock()
