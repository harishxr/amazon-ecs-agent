// +build windows,integration

// Copyright 2014-2018 Amazon.com, Inc. or its affiliates. All Rights Reserved.
//
// Licensed under the Apache License, Version 2.0 (the "License"). You may
// not use this file except in compliance with the License. A copy of the
// License is located at
//
//	http://aws.amazon.com/apache2.0/
//
// or in the "license" file accompanying this file. This file is distributed
// on an "AS IS" BASIS, WITHOUT WARRANTIES OR CONDITIONS OF ANY KIND, either
// express or implied. See the License for the specific language governing
// permissions and limitations under the License.

package engine

import (
	"fmt"
	"io/ioutil"
	"net"
	"os"
	"strconv"
	"testing"
	"time"

	"github.com/aws/amazon-ecs-agent/agent/api"
	apicontainer "github.com/aws/amazon-ecs-agent/agent/api/container"
	apitask "github.com/aws/amazon-ecs-agent/agent/api/task"
	"github.com/aws/amazon-ecs-agent/agent/utils"
	"github.com/aws/aws-sdk-go/aws"
	docker "github.com/fsouza/go-dockerclient"
	"github.com/stretchr/testify/assert"
	"github.com/stretchr/testify/require"
)

const (
	dockerEndpoint      = "npipe:////./pipe/docker_engine"
	testVolumeImage     = "amazon/amazon-ecs-volumes-test:make"
	testRegistryImage   = "amazon/amazon-ecs-netkitten:make"
	testHelloworldImage = "cggruszka/microsoft-windows-helloworld:latest"
)

var endpoint = utils.DefaultIfBlank(os.Getenv(DockerEndpointEnvVariable), dockerEndpoint)

// TODO implement this
func isDockerRunning() bool { return true }

<<<<<<< HEAD
func createTestContainer() *api.Container {
	return createTestContainerWithImageAndName("microsoft/windowsservercore:latest", "windows")
}

func createTestContainerWithImageAndName(image string, name string) *api.Container {
	return &api.Container{
		Name:                name,
		Image:               image,
=======
func createTestContainer() *apicontainer.Container {
	return &apicontainer.Container{
		Name:                "windows",
		Image:               "microsoft/windowsservercore:latest",
>>>>>>> aba7fa52
		Essential:           true,
		DesiredStatusUnsafe: apicontainer.ContainerRunning,
		CPU:                 512,
		Memory:              256,
	}
}

func createTestHostVolumeMountTask(tmpPath string) *apitask.Task {
	testTask := createTestTask("testHostVolumeMount")
	testTask.Volumes = []apitask.TaskVolume{{Name: "test-tmp", Volume: &apitask.FSHostVolume{FSSourcePath: tmpPath}}}
	testTask.Containers[0].Image = testVolumeImage
	testTask.Containers[0].MountPoints = []apicontainer.MountPoint{{ContainerPath: "C:/host/tmp", SourceVolume: "test-tmp"}}
	testTask.Containers[0].Command = []string{
		`echo "hi" | Out-File -FilePath C:\host\tmp\hello-from-container -Encoding ascii ; $exists = Test-Path C:\host\tmp\test-file ; if (!$exists) { exit 2 } ;$contents = [IO.File]::ReadAllText("C:\host\tmp\test-file") ; if (!$contents -match "test-data") { $contents ; exit 4 } ; exit 42`,
	}
	return testTask
}

func createTestEmptyHostVolumeMountTask() *apitask.Task {
	testTask := createTestTask("testEmptyHostVolumeMount")
	testTask.Volumes = []apitask.TaskVolume{{Name: "test-tmp", Volume: &apitask.EmptyHostVolume{}}}
	testTask.Containers[0].Image = testVolumeImage
	testTask.Containers[0].MountPoints = []apicontainer.MountPoint{{ContainerPath: "C:/empty", SourceVolume: "test-tmp"}}
	testTask.Containers[0].Command = []string{`While($true){ if (Test-Path C:\empty\file) { exit 42 } }`}
	testTask.Containers = append(testTask.Containers, createTestContainer())
	testTask.Containers[1].Name = "test2"
	testTask.Containers[1].Image = testVolumeImage
	testTask.Containers[1].MountPoints = []apicontainer.MountPoint{{ContainerPath: "C:/alsoempty/", SourceVolume: "test-tmp"}}
	testTask.Containers[1].Command = []string{`New-Item -Path C:\alsoempty\file`}
	testTask.Containers[1].Essential = false
	return testTask
}

func createTestHealthCheckTask(arn string) *apitask.Task {
	testTask := &apitask.Task{
		Arn:                 arn,
		Family:              "family",
		Version:             "1",
		DesiredStatusUnsafe: apitask.TaskRunning,
		Containers:          []*apicontainer.Container{createTestContainer()},
	}
	testTask.Containers[0].Image = "microsoft/nanoserver:latest"
	testTask.Containers[0].Name = "test-health-check"
	testTask.Containers[0].HealthCheckType = "docker"
	testTask.Containers[0].Command = []string{"powershell", "-command", "Start-Sleep -s 300"}
	testTask.Containers[0].DockerConfig = apicontainer.DockerConfig{
		Config: aws.String(`{
			"HealthCheck":{
				"Test":["CMD-SHELL", "echo hello"],
				"Interval":100000000,
				"Timeout":100000000,
				"StartPeriod":100000000,
				"Retries":3}
		}`),
	}
	return testTask
}

// TODO Modify the container ip to localhost after the AMI has the required feature
// https://github.com/docker/for-win/issues/204#issuecomment-352899657

func getContainerIP(client *docker.Client, id string) (string, error) {
	dockerContainer, err := client.InspectContainer(id)
	if err != nil {
		return "", err
	}

	networks := dockerContainer.NetworkSettings.Networks
	if len(networks) != 1 {
		return "", fmt.Errorf("getContainerIP: inspect return multiple networks of container")
	}
	for _, v := range networks {
		return v.IPAddress, nil
	}
	return "", nil
}

// TestStartStopUnpulledImage ensures that an unpulled image is successfully
// pulled, run, and stopped via docker.
func TestStartStopUnpulledImage(t *testing.T) {
	taskEngine, done, _ := setupWithDefaultConfig(t)
	defer done()
	// Ensure this image isn't pulled by deleting it
	removeImage(t, testHelloworldImage)

	testTask := createTestTask("testStartUnpulled")
	testTask.Containers[0].Image = testHelloworldImage

	stateChangeEvents := taskEngine.StateChangeEvents()

	go taskEngine.AddTask(testTask)

	event := <-stateChangeEvents
	assert.Equal(t, event.(api.ContainerStateChange).Status, apicontainer.ContainerRunning, "Expected container to be RUNNING")

	event = <-stateChangeEvents
	assert.Equal(t, event.(api.TaskStateChange).Status, apitask.TaskRunning, "Expected task to be RUNNING")

	event = <-stateChangeEvents
	assert.Equal(t, event.(api.ContainerStateChange).Status, apicontainer.ContainerStopped, "Expected container to be STOPPED")

	event = <-stateChangeEvents
	assert.Equal(t, event.(api.TaskStateChange).Status, apitask.TaskStopped, "Expected task to be STOPPED")
}

// TestStartStopUnpulledImageDigest ensures that an unpulled image with
// specified digest is successfully pulled, run, and stopped via docker.
func TestStartStopUnpulledImageDigest(t *testing.T) {
	imageDigest := "cggruszka/microsoft-windows-helloworld@sha256:89282ba3e122e461381eae854d142c6c4895fcc1087d4849dbe4786fb21018f8"
	taskEngine, done, _ := setupWithDefaultConfig(t)
	defer done()
	// Ensure this image isn't pulled by deleting it
	removeImage(t, imageDigest)

	testTask := createTestTask("testStartUnpulledDigest")
	testTask.Containers[0].Image = imageDigest

	stateChangeEvents := taskEngine.StateChangeEvents()

	go taskEngine.AddTask(testTask)

	event := <-stateChangeEvents
	assert.Equal(t, event.(api.ContainerStateChange).Status, apicontainer.ContainerRunning, "Expected container to be RUNNING")

	event = <-stateChangeEvents
	assert.Equal(t, event.(api.TaskStateChange).Status, apitask.TaskRunning, "Expected task to be RUNNING")

	event = <-stateChangeEvents
	assert.Equal(t, event.(api.ContainerStateChange).Status, apicontainer.ContainerStopped, "Expected container to be STOPPED")

	event = <-stateChangeEvents
	assert.Equal(t, event.(api.TaskStateChange).Status, apitask.TaskStopped, "Expected task to be STOPPED")
}

// TestPortForward runs a container serving data on the randomly chosen port
// 24751 and verifies that when you do forward the port you can access it and if
// you don't forward the port you can't
func TestPortForward(t *testing.T) {
	taskEngine, done, _ := setupWithDefaultConfig(t)
	defer done()

	stateChangeEvents := taskEngine.StateChangeEvents()
	client, _ := docker.NewClient(endpoint)

	testArn := "testPortForwardFail"
	testTask := createTestTask(testArn)
	testTask.Containers[0].Image = testRegistryImage
	testTask.Containers[0].Command = []string{fmt.Sprintf("-l=%d", containerPortOne), "-serve", serverContent}

	// Port not forwarded; verify we can't access it
	go taskEngine.AddTask(testTask)

	err := verifyTaskIsRunning(stateChangeEvents, testTask)
	require.NoError(t, err)
	containerMap, _ := taskEngine.(*DockerTaskEngine).state.ContainerMapByArn(testTask.Arn)
	cid := containerMap[testTask.Containers[0].Name].DockerID

	cip, err := getContainerIP(client, cid)
	require.NoError(t, err, "failed to acquire container ip from docker")

	time.Sleep(waitForDockerDuration) // wait for Docker
	_, err = net.DialTimeout("tcp", fmt.Sprintf("%s:%d", cip, containerPortOne), dialTimeout)
	assert.Error(t, err, "Did not expect to be able to dial port %d but didn't get error", containerPortOne)

	// Kill the existing container now to make the test run more quickly.
	err = client.KillContainer(docker.KillContainerOptions{ID: cid})
	assert.NoError(t, err, "Could not kill container")

	verifyTaskIsStopped(stateChangeEvents, testTask)

	// Now forward it and make sure that works
	testArn = "testPortForwardWorking"
	testTask = createTestTask(testArn)
	testTask.Containers[0].Image = testRegistryImage
	testTask.Containers[0].Command = []string{fmt.Sprintf("-l=%d", containerPortOne), "-serve", serverContent}
	testTask.Containers[0].Ports = []apicontainer.PortBinding{{ContainerPort: containerPortOne, HostPort: containerPortOne}}

	taskEngine.AddTask(testTask)

	err = verifyTaskIsRunning(stateChangeEvents, testTask)
	require.NoError(t, err)

	containerMap, _ = taskEngine.(*DockerTaskEngine).state.ContainerMapByArn(testTask.Arn)
	cid = containerMap[testTask.Containers[0].Name].DockerID
	cip, err = getContainerIP(client, cid)
	require.NoError(t, err, "failed to acquire container ip from docker")

	time.Sleep(waitForDockerDuration) // wait for Docker
	conn, err := dialWithRetries("tcp", fmt.Sprintf("%s:%d", cip, containerPortOne), 10, dialTimeout)
	require.NoError(t, err, "error dialing simple container ")

	var response []byte
	for i := 0; i < 10; i++ {
		response, err = ioutil.ReadAll(conn)
		assert.NoError(t, err, "error reading response")
		if len(response) > 0 {
			break
		}
		// Retry for a non-blank response. The container in docker 1.7+ sometimes
		// isn't up quickly enough and we get a blank response. It's still unclear
		// to me if this is a docker bug or netkitten bug
		t.Log("Retrying getting response from container; got nothing")
		time.Sleep(100 * time.Millisecond)
	}
	assert.Equal(t, string(response), serverContent, "got response: "+string(response)+" instead of ", serverContent)

	// Stop the existing container now
	taskUpdate := *testTask
	taskUpdate.SetDesiredStatus(apitask.TaskStopped)
	go taskEngine.AddTask(&taskUpdate)
	verifyTaskIsStopped(stateChangeEvents, testTask)
}

// TestMultiplePortForwards tests that two ldockinks containers in the same task can
// both expose ports successfully
func TestMultiplePortForwards(t *testing.T) {
	taskEngine, done, _ := setupWithDefaultConfig(t)
	defer done()

	stateChangeEvents := taskEngine.StateChangeEvents()
	client, _ := docker.NewClient(endpoint)

	// Forward it and make sure that works
	testArn := "testMultiplePortForwards"
	testTask := createTestTask(testArn)
	testTask.Containers[0].Image = testRegistryImage
	testTask.Containers[0].Command = []string{fmt.Sprintf("-l=%d", containerPortOne), "-serve", serverContent + "1"}
	testTask.Containers[0].Ports = []apicontainer.PortBinding{{ContainerPort: containerPortOne, HostPort: containerPortOne}}
	testTask.Containers[0].Essential = false
	testTask.Containers = append(testTask.Containers, createTestContainer())
	testTask.Containers[1].Name = "nc2"
	testTask.Containers[1].Image = testRegistryImage
	testTask.Containers[1].Command = []string{fmt.Sprintf("-l=%d", containerPortOne), "-serve", serverContent + "2"}
	testTask.Containers[1].Ports = []apicontainer.PortBinding{{ContainerPort: containerPortOne, HostPort: containerPortTwo}}

	go taskEngine.AddTask(testTask)

	err := verifyTaskIsRunning(stateChangeEvents, testTask)
	require.NoError(t, err)

	containerMap, _ := taskEngine.(*DockerTaskEngine).state.ContainerMapByArn(testTask.Arn)
	cid1 := containerMap[testTask.Containers[0].Name].DockerID
	cid2 := containerMap[testTask.Containers[1].Name].DockerID

	cip1, err := getContainerIP(client, cid1)
	require.NoError(t, err, "failed to acquire the container ip from docker")
	cip2, err := getContainerIP(client, cid2)
	require.NoError(t, err, "failed to acquire the container ip from docker")

	time.Sleep(waitForDockerDuration) // wait for Docker
	conn, err := dialWithRetries("tcp", fmt.Sprintf("%s:%d", cip1, containerPortOne), 10, dialTimeout)
	require.NoError(t, err, "error dialing simple container 1 ")
	t.Log("Dialed first container")
	response, _ := ioutil.ReadAll(conn)
	assert.Equal(t, string(response), serverContent+"1", "got response: "+string(response)+" instead of "+serverContent+"1")

	t.Log("Read first container")
	conn, err = dialWithRetries("tcp", fmt.Sprintf("%s:%d", cip2, containerPortOne), 10, dialTimeout)
	require.NoError(t, err, "error dialing simple container 2")
	t.Log("Dialed second container")
	response, _ = ioutil.ReadAll(conn)
	assert.Equal(t, string(response), serverContent+"2", "got response: "+string(response)+" instead of "+serverContent+"2")
	t.Log("Read second container")

	taskUpdate := *testTask
	taskUpdate.SetDesiredStatus(apitask.TaskStopped)
	go taskEngine.AddTask(&taskUpdate)
	verifyTaskIsStopped(stateChangeEvents, testTask)
}

// TestDynamicPortForward runs a container serving data on a port chosen by the
// docker deamon and verifies that the port is reported in the state-change
func TestDynamicPortForward(t *testing.T) {
	taskEngine, done, _ := setupWithDefaultConfig(t)
	defer done()

	stateChangeEvents := taskEngine.StateChangeEvents()

	testArn := "testDynamicPortForward"
	testTask := createTestTask(testArn)
	testTask.Containers[0].Image = testRegistryImage
	testTask.Containers[0].Command = []string{fmt.Sprintf("-l=%d", containerPortOne), "-serve", serverContent}
	// No HostPort = docker should pick
	testTask.Containers[0].Ports = []apicontainer.PortBinding{{ContainerPort: containerPortOne}}

	go taskEngine.AddTask(testTask)

	event := <-stateChangeEvents
	assert.Equal(t, event.(api.ContainerStateChange).Status, apicontainer.ContainerRunning, "Expected container to be RUNNING")

	portBindings := event.(api.ContainerStateChange).PortBindings

	event = <-stateChangeEvents
	assert.Equal(t, event.(api.TaskStateChange).Status, apitask.TaskRunning, "Expected task to be RUNNING")

	assert.Len(t, portBindings, 1, "portBindings was not set; should have been len 1")

	var bindingFor24751 uint16
	for _, binding := range portBindings {
		if binding.ContainerPort == containerPortOne {
			bindingFor24751 = binding.HostPort
		}
	}
	assert.NotEqual(t, bindingFor24751, 0, "could not find the port mapping for %d", containerPortOne)

	client, _ := docker.NewClient(endpoint)
	containerMap, _ := taskEngine.(*DockerTaskEngine).state.ContainerMapByArn(testTask.Arn)
	cid := containerMap[testTask.Containers[0].Name].DockerID
	cip, err := getContainerIP(client, cid)
	assert.NoError(t, err)

	time.Sleep(waitForDockerDuration) // wait for Docker
	conn, err := dialWithRetries("tcp", cip+fmt.Sprintf(":%d", containerPortOne), 10, dialTimeout)
	require.NoError(t, err, "error dialing simple container")

	response, _ := ioutil.ReadAll(conn)
	assert.Equal(t, string(response), serverContent, "got response: "+string(response)+" instead of %s", serverContent)

	// Kill the existing container now
	taskUpdate := *testTask
	taskUpdate.SetDesiredStatus(apitask.TaskStopped)
	go taskEngine.AddTask(&taskUpdate)

	event = <-stateChangeEvents
	assert.Equal(t, event.(api.ContainerStateChange).Status, apicontainer.ContainerStopped, "Expected container to be STOPPED")

	event = <-stateChangeEvents
	assert.Equal(t, event.(api.TaskStateChange).Status, apitask.TaskStopped, "Expected task to be STOPPED")
}

func TestMultipleDynamicPortForward(t *testing.T) {
	taskEngine, done, _ := setupWithDefaultConfig(t)
	defer done()

	stateChangeEvents := taskEngine.StateChangeEvents()

	testArn := "testDynamicPortForward2"
	testTask := createTestTask(testArn)
	testTask.Containers[0].Image = testRegistryImage
	testTask.Containers[0].Command = []string{fmt.Sprintf("-l=%d", containerPortOne), "-serve", serverContent, `-loop`}
	// No HostPort or 0 hostport; docker should pick two ports for us
	testTask.Containers[0].Ports = []apicontainer.PortBinding{{ContainerPort: containerPortOne}, {ContainerPort: containerPortOne, HostPort: 0}}

	go taskEngine.AddTask(testTask)

	event := <-stateChangeEvents
	assert.Equal(t, event.(api.ContainerStateChange).Status, apicontainer.ContainerRunning, "Expected container to be RUNNING")

	portBindings := event.(api.ContainerStateChange).PortBindings

	event = <-stateChangeEvents
	assert.Equal(t, event.(api.TaskStateChange).Status, apitask.TaskRunning, "Expected task to be RUNNING")

	assert.Len(t, portBindings, 2, "could not bind to two ports from one container port", portBindings)
	var bindingFor24751_1 uint16
	var bindingFor24751_2 uint16
	for _, binding := range portBindings {
		if binding.ContainerPort == containerPortOne {
			if bindingFor24751_1 == 0 {
				bindingFor24751_1 = binding.HostPort
			} else {
				bindingFor24751_2 = binding.HostPort
			}
		}
	}
	assert.NotZero(t, bindingFor24751_1, "could not find the port mapping for ", containerPortOne)
	assert.NotZero(t, bindingFor24751_2, "could not find the port mapping for ", containerPortOne)

	client, _ := docker.NewClient(endpoint)
	containerMap, _ := taskEngine.(*DockerTaskEngine).state.ContainerMapByArn(testTask.Arn)
	cid := containerMap[testTask.Containers[0].Name].DockerID
	cip, err := getContainerIP(client, cid)
	assert.NoError(t, err)

	time.Sleep(waitForDockerDuration) // wait for Docker
	conn, err := dialWithRetries("tcp", fmt.Sprintf("%s:%d", cip, containerPortOne), 10, dialTimeout)
	require.NoError(t, err, "error dialing simple container")

	response, _ := ioutil.ReadAll(conn)
	assert.Equal(t, string(response), serverContent, "got response: "+string(response)+" instead of %s", serverContent)

	// Kill the existing container now
	taskUpdate := *testTask
	taskUpdate.SetDesiredStatus(apitask.TaskStopped)
	go taskEngine.AddTask(&taskUpdate)

	event = <-stateChangeEvents
	assert.Equal(t, event.(api.ContainerStateChange).Status, apicontainer.ContainerStopped, "Expected container to be STOPPED")

	event = <-stateChangeEvents
	assert.Equal(t, event.(api.TaskStateChange).Status, apitask.TaskStopped, "Expected task to be STOPPED")
}

func TestVolumesFrom(t *testing.T) {
	taskEngine, done, _ := setupWithDefaultConfig(t)
	defer done()

	stateChangeEvents := taskEngine.StateChangeEvents()

	testTask := createTestTask("testVolumeContainer")
	testTask.Containers[0].Image = testVolumeImage
	testTask.Containers = append(testTask.Containers, createTestContainer())
	testTask.Containers[1].Name = "test2"
	testTask.Containers[1].Image = testVolumeImage
	testTask.Containers[1].VolumesFrom = []apicontainer.VolumeFrom{{SourceContainer: testTask.Containers[0].Name}}
	testTask.Containers[1].Command = []string{"-c", "$output= (cat /data/test-file); if ($output -eq \"test\") { Exit 42 } else { Exit 1 }"}

	go taskEngine.AddTask(testTask)

	err := verifyTaskIsRunning(stateChangeEvents, testTask)
	require.NoError(t, err)
	verifyTaskIsStopped(stateChangeEvents, testTask)
	assert.Equal(t, *testTask.Containers[1].GetKnownExitCode(), 42)
}

func TestVolumesFromRO(t *testing.T) {
	taskEngine, done, _ := setupWithDefaultConfig(t)
	defer done()

	stateChangeEvents := taskEngine.StateChangeEvents()

	testTask := createTestTask("testVolumeROContainer")
	testTask.Containers[0].Image = testVolumeImage
	for i := 0; i < 3; i++ {
		cont := createTestContainer()
		cont.Name = "test" + strconv.Itoa(i)
		cont.Image = testVolumeImage
		cont.Essential = i > 0
		testTask.Containers = append(testTask.Containers, cont)
	}
	testTask.Containers[1].VolumesFrom = []apicontainer.VolumeFrom{{SourceContainer: testTask.Containers[0].Name, ReadOnly: true}}
	testTask.Containers[1].Command = []string{"New-Item c:/volume/readonly-fs; if ($?) { Exit 0 } else { Exit 42 }"}
	testTask.Containers[1].Essential = false
	testTask.Containers[2].VolumesFrom = []apicontainer.VolumeFrom{{SourceContainer: testTask.Containers[0].Name}}
	testTask.Containers[2].Command = []string{"New-Item c:/volume/readonly-fs-2; if ($?) { Exit 0 } else { Exit 42 }"}
	testTask.Containers[2].Essential = false
	testTask.Containers[3].VolumesFrom = []apicontainer.VolumeFrom{{SourceContainer: testTask.Containers[0].Name, ReadOnly: false}}
	testTask.Containers[3].Command = []string{"New-Item c:/volume/readonly-fs-3; if ($?) { Exit 0 } else { Exit 42 }"}
	testTask.Containers[3].Essential = false

	go taskEngine.AddTask(testTask)
	verifyTaskIsRunning(stateChangeEvents, testTask)
	// Make sure all the three test container stopped first
	verifyContainerStoppedStateChange(t, taskEngine)
	verifyContainerStoppedStateChange(t, taskEngine)
	verifyContainerStoppedStateChange(t, taskEngine)
	// Stop the task by stopping the essential container
	taskEngine.(*DockerTaskEngine).stopContainer(testTask, testTask.Containers[0])
	verifyTaskIsStopped(stateChangeEvents, testTask)

	assert.NotEqual(t, *testTask.Containers[1].GetKnownExitCode(), 0, "didn't exit due to failure to touch ro fs as expected: ", *testTask.Containers[1].GetKnownExitCode())
	assert.Equal(t, *testTask.Containers[2].GetKnownExitCode(), 0, "couldn't touch with default of rw")
	assert.Equal(t, *testTask.Containers[3].GetKnownExitCode(), 0, "couldn't touch with explicit rw")
}<|MERGE_RESOLUTION|>--- conflicted
+++ resolved
@@ -46,21 +46,10 @@
 // TODO implement this
 func isDockerRunning() bool { return true }
 
-<<<<<<< HEAD
-func createTestContainer() *api.Container {
-	return createTestContainerWithImageAndName("microsoft/windowsservercore:latest", "windows")
-}
-
-func createTestContainerWithImageAndName(image string, name string) *api.Container {
-	return &api.Container{
-		Name:                name,
-		Image:               image,
-=======
 func createTestContainer() *apicontainer.Container {
 	return &apicontainer.Container{
 		Name:                "windows",
 		Image:               "microsoft/windowsservercore:latest",
->>>>>>> aba7fa52
 		Essential:           true,
 		DesiredStatusUnsafe: apicontainer.ContainerRunning,
 		CPU:                 512,
