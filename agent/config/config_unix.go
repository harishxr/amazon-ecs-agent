--- conflicted
+++ resolved
@@ -51,11 +51,8 @@
 		PauseContainerImageName:     DefaultPauseContainerImageName,
 		PauseContainerTag:           DefaultPauseContainerTag,
 		AWSVPCBlockInstanceMetdata:  false,
-<<<<<<< HEAD
 		ContainerMetadataEnabled:    false,
-=======
 		TaskCPUMemLimit:             DefaultEnabled,
->>>>>>> 12416618
 	}
 }
 
