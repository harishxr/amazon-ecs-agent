--- conflicted
+++ resolved
@@ -3,26 +3,16 @@
 go:
   - 1.9.x
   - 1.10.x
-<<<<<<< HEAD
-=======
   - tip
->>>>>>> aba7fa52
 os:
   - linux
   - osx
 env:
   matrix:
-<<<<<<< HEAD
-    - GOARCH=amd64 DOCKER_PKG_VERSION=18.03.0~ce-0~ubuntu
-    - GOARCH=386   DOCKER_PKG_VERSION=18.03.0~ce-0~ubuntu
-    - GOARCH=amd64 DOCKER_PKG_VERSION=18.02.0~ce-0~ubuntu
-    - GOARCH=386   DOCKER_PKG_VERSION=18.02.0~ce-0~ubuntu
-=======
     - GOARCH=amd64 DOCKER_PKG_VERSION=18.02.0~ce-0~ubuntu
     - GOARCH=386   DOCKER_PKG_VERSION=18.02.0~ce-0~ubuntu
     - GOARCH=amd64 DOCKER_PKG_VERSION=18.01.0~ce-0~ubuntu
     - GOARCH=386   DOCKER_PKG_VERSION=18.01.0~ce-0~ubuntu
->>>>>>> aba7fa52
   global:
     - DOCKER_HOST=tcp://127.0.0.1:2375
 install:
@@ -36,12 +26,6 @@
   fast_finish: true
   exclude:
     - os: osx
-<<<<<<< HEAD
-      env: GOARCH=amd64 DOCKER_PKG_VERSION=18.02.0~ce-0~ubuntu
-    - os: osx
-      env: GOARCH=386   DOCKER_PKG_VERSION=18.02.0~ce-0~ubuntu
-=======
       env: GOARCH=amd64 DOCKER_PKG_VERSION=18.01.0~ce-0~ubuntu
     - os: osx
-      env: GOARCH=386   DOCKER_PKG_VERSION=18.01.0~ce-0~ubuntu
->>>>>>> aba7fa52
+      env: GOARCH=386   DOCKER_PKG_VERSION=18.01.0~ce-0~ubuntu