--- conflicted
+++ resolved
@@ -43,20 +43,13 @@
 	defer agent.Cleanup()
 	agent.RequireVersion(">=1.25.0")
 
-<<<<<<< HEAD
-	td, err := GetTaskDefinition("container-ordering-timedout-windows")
-=======
 	td, err := GetTaskDefinition("container-ordering-complete-windows")
->>>>>>> aadc4010
-	if err != nil {
-		t.Fatalf("Could not register task definition: %v", err)
-	}
-	var testTasks []*TestTask
-	if "" == "true" {
-		for i := 0; i < 1; i++ {
-<<<<<<< HEAD
-			tmpTask, err := agent.StartAWSVPCTask("container-ordering-timedout-windows", nil)
-=======
+	if err != nil {
+		t.Fatalf("Could not register task definition: %v", err)
+	}
+	var testTasks []*TestTask
+	if "" == "true" {
+		for i := 0; i < 1; i++ {
 			tmpTask, err := agent.StartAWSVPCTask("container-ordering-complete-windows", nil)
 			if err != nil {
 				t.Fatalf("Could not start task in awsvpc mode: %v", err)
@@ -118,7 +111,6 @@
 	if "" == "true" {
 		for i := 0; i < 1; i++ {
 			tmpTask, err := agent.StartAWSVPCTask("container-ordering-healthy-windows", nil)
->>>>>>> aadc4010
 			if err != nil {
 				t.Fatalf("Could not start task in awsvpc mode: %v", err)
 			}
@@ -171,20 +163,13 @@
 	defer agent.Cleanup()
 	agent.RequireVersion(">=1.25.0")
 
-<<<<<<< HEAD
-	td, err := GetTaskDefinition("container-ordering-windows")
-=======
 	td, err := GetTaskDefinition("container-ordering-success-windows")
->>>>>>> aadc4010
-	if err != nil {
-		t.Fatalf("Could not register task definition: %v", err)
-	}
-	var testTasks []*TestTask
-	if "" == "true" {
-		for i := 0; i < 1; i++ {
-<<<<<<< HEAD
-			tmpTask, err := agent.StartAWSVPCTask("container-ordering-windows", nil)
-=======
+	if err != nil {
+		t.Fatalf("Could not register task definition: %v", err)
+	}
+	var testTasks []*TestTask
+	if "" == "true" {
+		for i := 0; i < 1; i++ {
 			tmpTask, err := agent.StartAWSVPCTask("container-ordering-success-windows", nil)
 			if err != nil {
 				t.Fatalf("Could not start task in awsvpc mode: %v", err)
@@ -242,7 +227,6 @@
 	if "" == "true" {
 		for i := 0; i < 1; i++ {
 			tmpTask, err := agent.StartAWSVPCTask("container-ordering-timedout-windows", nil)
->>>>>>> aadc4010
 			if err != nil {
 				t.Fatalf("Could not start task in awsvpc mode: %v", err)
 			}
