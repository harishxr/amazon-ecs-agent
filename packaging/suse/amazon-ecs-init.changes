-------------------------------------------------------------------
<<<<<<< HEAD
=======
Wed Mar 31, 09:32:00 UTC 2021 - shugy@amazon.com - 1.51.0-1

- Cache Agent version 1.51.0
-------------------------------------------------------------------
Wed Mar 17, 18:02:00 UTC 2021 - mythr@amazon.com - 1.50.3-1

- Cache Agent version 1.50.3
-------------------------------------------------------------------
>>>>>>> 76695c66
Fri Feb 19, 19:03:32 UTC 2021 - mssrivas@amazon.com - 1.50.2-1

- Cache Agent version 1.50.2
-------------------------------------------------------------------
Wed Feb 10, 20:43:00 UTC 2021 - shugy@amazon.com - 1.50.1-1

- Cache Agent version 1.50.1
- Does not restart ECS Agent when it exits with exit code 5
-------------------------------------------------------------------
Fri Jan 22, 11:54:00 UTC 2021 - utsa@amazon.com - 1.50.0-1

- Cache Agent version 1.50.0
- Allows ECS customers to execute interactive commands inside containers.
-------------------------------------------------------------------
Wed Jan 06, 11:54:00 UTC 2021 - shugy@amazon.com - 1.49.0-1

- Cache Agent version 1.49.0
- Removes iptable rule that drops packets to port 51678 unconditionally on ecs service stop
-------------------------------------------------------------------
Mon Nov 23, 11:54:00 UTC 2020 - shugy@amazon.com - 1.48.1-1

- Cache Agent version 1.48.1
-------------------------------------------------------------------
Thu Nov 19, 20:19:00 UTC 2020 - shugy@amazon.com - 1.48.0-2

- Cache Agent version 1.48.0
-------------------------------------------------------------------
Fri Oct 30, 19:00:00 UTC 2020 - mythr@amazon.com - 1.47.0-1

- Cache Agent version 1.47.0
-------------------------------------------------------------------
Fri Oct 16, 19:03:32 UTC 2020 - mssrivas@amazon.com - 1.46.0-1

- Cache Agent version 1.46.0
-------------------------------------------------------------------
Wed Sep 30, 19:00:00 UTC 2020 - cssparr@amazon.com - 1.45.0-1

- Cache Agent version 1.45.0
- Block offhost access to agent's introspection port by default. Configurable via env ECS_ALLOW_OFFHOST_INTROSPECTION_ACCESS
-------------------------------------------------------------------
Tue Sep 15, 19:34:32 UTC 2020 - fierlion@amazon.com - 1.44.4-1

- Cache Agent version 1.44.4
-------------------------------------------------------------------
Wed Sep 02, 19:03:32 UTC 2020 - mssrivas@amazon.com - 1.44.3-1

- Cache Agent version 1.44.3
-------------------------------------------------------------------
Wed Aug 26, 19:03:32 UTC 2020 - utsa@amazon.com - 1.44.2-1

- Cache Agent version 1.44.2
-------------------------------------------------------------------
Thu Aug 20, 18:35:32 UTC 2020 - shugy@amazon.com - 1.44.1-1

- Cache Agent version 1.44.1
-------------------------------------------------------------------
Thu Aug 13, 20:39:32 UTC 2020 - shugy@amazon.com - 1.44.0-1

- Cache Agent version 1.44.0
- Add support for configuring Agent container logs
-------------------------------------------------------------------
Tue Aug 04, 17:22:32 UTC 2020 - fenxiong@amazon.com - 1.43.0-2

- Cache Agent version 1.43.0
-------------------------------------------------------------------
Thu Jul 23, 17:55:00 UTC 2020 - yhlee@amazon.com - 1.42.0-1

- Cache Agent version 1.42.0
- Add a flag ECS_SKIP_LOCALHOST_TRAFFIC_FILTER to allow skipping local traffic filtering
-------------------------------------------------------------------
Thu Jul 09, 00:46:00 UTC 2020 - fenxiong@amazon.com - 1.41.1-2

- Drop traffic to 127.0.0.1 that isn't originated from the host
-------------------------------------------------------------------
Mon Jul 06, 23:45:00 UTC 2020 - cya@amazon.com - 1.41.1-1

- Cache Agent version 1.41.1
-------------------------------------------------------------------
Mon Jun 22, 23:45:00 UTC 2020 - mssrivas@amazon.com - 1.41.0-1

- Cache Agent version 1.41.0
-------------------------------------------------------------------
Tue Jun 02, 23:45:00 UTC 2020 - mssrivas@amazon.com - 1.40.0-1

- Cache Agent version 1.40.0
-------------------------------------------------------------------
Fri Apr 03, 19:04:00 UTC 2020 - yhlee@amazon.com - 1.39.0-2

- Cache Agent version 1.39.0
- Ignore IPv6 disable failure if already disabled
-------------------------------------------------------------------
Thu Mar 19, 21:42:00 UTC 2020 - sharanyd@amazon.com - 1.38.0-1

- Cache Agent version 1.38.0
- Adds support for ECS volume plugin
- Disable ipv6 router advertisements for optimization
-------------------------------------------------------------------
Sat Feb 22, 01:40:00 UTC 2020 - youngli@amazon.com - 1.37.0-2

- Cache Agent version 1.37.0
- Add '/etc/alternatives' to mounts
-------------------------------------------------------------------
Tue Feb 04, 22:32:00 UTC 2020 - fierlion@amazon.com - 1.36.2-1

- Cache Agent version 1.36.2
- update sbin mount point to avoid conflict with Docker >= 19.03.5
-------------------------------------------------------------------
Fri Jan 10, 19:00:00 UTC 2020 - yhlee@amazon.com - 1.36.1-1

- Cache Agent version 1.36.1
-------------------------------------------------------------------
Wed Jan 08, 19:00:00 UTC 2020 - cssparr@amazon.com - 1.36.0-1

- Cache Agent version 1.36.0
- capture a fixed tail of container logs when removing a container
-------------------------------------------------------------------
Thu Dec 12, 17:00:00 UTC 2019 - petderek@amazon.com - 1.35.0-1

- Cache Agent version 1.35.0
- Fix bug where stopping agent gracefully would still restart ecs-init
-------------------------------------------------------------------
Mon Nov 11, 17:00:00 UTC 2019 - shugy@amazon.com - 1.33.0-1

- Cache Agent version 1.33.0
- Fix destination path in docker socket bind mount to match the one specified using DOCKER_HOST on Amazon Linux 2
-------------------------------------------------------------------
Mon Oct 28, 17:00:00 UTC 2019 - shugy@amazon.com - 1.32.1-1

- Cache Agent version 1.32.1
- Add the ability to set Agent container's labels
-------------------------------------------------------------------
Wed Sep 25, 18:00:00 UTC 2019 - cssparr@amazon.com - 1.32.0-1

- Cache Agent version 1.32.0
-------------------------------------------------------------------
Fri Sep 13, 18:00:00 UTC 2019 - cya@amazon.com - 1.31.0-1

- Cache Agent version 1.31.0
-------------------------------------------------------------------
Thu Aug 15, 18:00:00 UTC 2019 - fenxiong@amazon.com - 1.30.0-1

- Cache Agent version 1.30.0
-------------------------------------------------------------------
Mon Jul 08, 19:06:00 UTC 2019 - shugy@amazon.com - 1.29.1-1

- Cache Agent version 1.29.1
-------------------------------------------------------------------
Thu Jun 06, 22:47:00 UTC 2019 - yumex@amazon.com - 1.29.0-1

- Cache Agent version 1.29.0
-------------------------------------------------------------------
Fri May 31, 18:00:00 UTC 2019 - fenxiong@amazon.com - 1.28.1-2

- Cache Agent version 1.28.1
- Use exponential backoff when restarting agent
-------------------------------------------------------------------
Thu May 09, 18:00:00 UTC 2019 - fenxiong@amazon.com - 1.28.0-1

- Cache Agent version 1.28.0
-------------------------------------------------------------------
Thu Mar 28, 22:00:00 UTC 2019 - obo@amazon.com - 1.27.0-1

- Cache Agent version 1.27.0
-------------------------------------------------------------------
Thu Mar 21, 21:30:00 UTC 2019 - petderek@amazon.com - 1.26.1-1

- Cache Agent version 1.26.1
-------------------------------------------------------------------
Thu Feb 28, 21:30:00 UTC 2019 - petderek@amazon.com - 1.26.0-1

- Cache Agent version 1.26.0
- Add support for running iptables within agent container
-------------------------------------------------------------------
Fri Feb 15, 19:30:00 UTC 2019 - fierlion@amazon.com - 1.25.3-1

- Cache Agent version 1.25.3
-------------------------------------------------------------------
Thu Jan 31, 19:53:00 UTC 2019 - obo@amazon.com - 1.25.2-1

- Cache Agent version 1.25.2
-------------------------------------------------------------------
Sat Jan 26, 04:39:00 UTC 2019 - adnkha@amazon.com - 1.25.1-1

- Cache Agent version 1.25.1
- Update ecr models for private link support
-------------------------------------------------------------------
Thu Jan 17, 18:32:18 UTC 2019 - yuzhusun@amazon.com - 1.25.0-1

- Cache Agent version 1.25.0
- Add Nvidia GPU support for p2 and p3 instances
-------------------------------------------------------------------
Fri Jan 04, 18:16:18 UTC 2019 - yuzhusun@amazon.com - 1.24.0-1

- Cache Agent version 1.24.0
-------------------------------------------------------------------
Fri Nov 16, 19:00:00 UTC 2018 - jakeev@amazon.com - 1.22.0-4

- Cache ECS agent version 1.22.0 for x86_64 & ARM
- Support ARM architecture builds
-------------------------------------------------------------------
Thu Nov 15, 19:00:00 UTC 2018 - jakeev@amazon.com - 1.22.0-3

- Rebuild
-------------------------------------------------------------------
Fri Nov 02, 17:51:28 UTC 2018 - yhlee@amazon.com - 1.22.0-2

- Cache Agent version 1.22.0
-------------------------------------------------------------------
Thu Oct 11, 18:49:28 UTC 2018 - sharanyd@amazon.com - 1.21.0-1

- Cache Agent version 1.21.0
- Support configurable logconfig for Agent container to reduce disk usage
- ECS Agent will use the host's cert store on the Amazon Linux platform
-------------------------------------------------------------------
Fri Sep 14, 00:38:10 UTC 2018 - yumex@amazon.com - 1.20.3-1

- Cache Agent version 1.20.3
-------------------------------------------------------------------
Fri Aug 31, 00:43:01 UTC 2018 - fenxiong@amazon.com - 1.20.2-1

- Cache Agent version 1.20.2
-------------------------------------------------------------------
Thu Aug 09, 00:04:01 UTC 2018 - penyin@amazon.com - 1.20.1-1

- Cache Agent version 1.20.1
-------------------------------------------------------------------
Wed Aug 01, 23:44:01 UTC 2018 - haikuo@amazon.com - 1.20.0-1

- Cache Agent version 1.20.0
-------------------------------------------------------------------
Thu Jul 26, 21:31:24 UTC 2018 - haikuo@amazon.com - 1.19.1-1

- Cache Agent version 1.19.1
-------------------------------------------------------------------
Thu Jul 19, 23:09:41 UTC 2018 - fenxiong@amazon.com - 1.19.0-1

- Cache Agent version 1.19.0
-------------------------------------------------------------------
Wed May 23, 19:00:00 UTC 2018 - iweller@amazon.com - 1.18.0-2

- Spec file cleanups
- Enable builds for both AL1 and AL2
-------------------------------------------------------------------
Fri May 04, 21:30:22 UTC 2018 - haikuo@amazon.com - 1.18.0-1

- Cache Agent version 1.18.0
- Add support for regional buckets
- Bundle ECS Agent tarball in package
- Download agent based on the partition
- Mount Docker plugin files dir
-------------------------------------------------------------------
Fri Mar 30, 20:20:41 UTC 2018 - jushay@amazon.com - 1.17.3-1

- Cache Agent version 1.17.3
- Use s3client instead of httpclient when downloading
-------------------------------------------------------------------
Mon Mar 05, 18:31:19 UTC 2018 - jakeev@amazon.com - 1.17.2-1

- Cache Agent version 1.17.2
-------------------------------------------------------------------
Mon Feb 19, 18:57:33 UTC 2018 - jushay@amazon.com - 1.17.1-1

- Cache Agent version 1.17.1
-------------------------------------------------------------------
Mon Feb 05, 18:03:33 UTC 2018 - jushay@amazon.com - 1.17.0-2

- Cache Agent version 1.17.0
-------------------------------------------------------------------
Tue Jan 16, 18:12:56 UTC 2018 - petderek@amazon.com - 1.16.2-1

- Cache Agent version 1.16.2
- Add GovCloud endpoint
-------------------------------------------------------------------
Wed Jan 03, 22:52:56 UTC 2018 - nmeyerha@amazon.com - 1.16.1-1

- Cache Agent version 1.16.1
- Improve startup behavior when Docker socket doesn't exist yet
-------------------------------------------------------------------
Tue Nov 21, 21:03:59 UTC 2017 - nmeyerha@amazon.com - 1.16.0-1

- Cache Agent version 1.16.0
-------------------------------------------------------------------
Wed Nov 15, 00:53:54 UTC 2017 - nmeyerha@amazon.com - 1.15.2-1

- Cache Agent version 1.15.2
-------------------------------------------------------------------
Tue Oct 17, 15:55:19 UTC 2017 - jakeev@amazon.com - 1.15.1-1

- Update ECS Agent version
-------------------------------------------------------------------
Sat Oct 07, 07:50:23 UTC 2017 - jushay@amazon.com - 1.15.0-1

- Update ECS Agent version
-------------------------------------------------------------------
Sat Sep 30, 01:36:34 UTC 2017 - jushay@amazon.com - 1.14.5-1

- Update ECS Agent version
-------------------------------------------------------------------
Tue Aug 22, 23:44:03 UTC 2017 - jushay@amazon.com - 1.14.4-1

- Update ECS Agent version
-------------------------------------------------------------------
Thu Jun 01, 19:00:00 UTC 2017 - adnkha@amazon.com - 1.14.2-2

- Cache Agent version 1.14.2
- Add functionality for running agent with userns=host when Docker has userns-remap enabled
- Add support for Docker 17.03.1ce
-------------------------------------------------------------------
Mon Mar 06, 19:00:00 UTC 2017 - adnkha@amazon.com - 1.14.1-1

- Cache Agent version 1.14.1
-------------------------------------------------------------------
Wed Jan 25, 19:00:00 UTC 2017 - aithal@amazon.com - 1.14.0-2

- Add retry-backoff for pinging the Docker socket when creating the Docker client
-------------------------------------------------------------------
Mon Jan 16, 19:00:00 UTC 2017 - petderek@amazon.com - 1.14.0-1

- Cache Agent version 1.14.0
-------------------------------------------------------------------
Fri Jan 06, 19:00:00 UTC 2017 - nmeyerha@amazon.com - 1.13.1-2

- Update Requires to indicate support for docker <= 1.12.6
-------------------------------------------------------------------
Mon Nov 14, 19:00:00 UTC 2016 - penyin@amazon.com - 1.13.1-1

- Cache Agent version 1.13.1
-------------------------------------------------------------------
Tue Sep 27, 19:00:00 UTC 2016 - nmeyerha@amazon.com - 1.13.0-1

- Cache Agent version 1.13.0
-------------------------------------------------------------------
Tue Sep 13, 19:00:00 UTC 2016 - aithal@amazon.com - 1.12.2-1

- Cache Agent version 1.12.2
-------------------------------------------------------------------
Wed Aug 17, 19:00:00 UTC 2016 - penyin@amazon.com - 1.12.1-1

- Cache Agent version 1.12.1
-------------------------------------------------------------------
Wed Aug 10, 19:00:00 UTC 2016 - aithal@amazon.com - 1.12.0-1

- Cache Agent version 1.12.0
- Add netfilter rules to support host network reaching credentials proxy
-------------------------------------------------------------------
Wed Aug 03, 19:00:00 UTC 2016 - skarp@amazon.com - 1.11.1-1

- Cache Agent version 1.11.1
-------------------------------------------------------------------
Tue Jul 05, 19:00:00 UTC 2016 - skarp@amazon.com - 1.11.0-1

- Cache Agent version 1.11.0
- Add support for Docker 1.11.2
- Modify iptables and netfilter to support credentials proxy
- Eliminate requirement that /tmp and /var/cache be on the same filesystem
- Start agent with host network mode
-------------------------------------------------------------------
Mon May 23, 19:00:00 UTC 2016 - penyin@amazon.com - 1.10.0-1

- Cache Agent version 1.10.0
- Add support for Docker 1.11.1
-------------------------------------------------------------------
Tue Apr 26, 19:00:00 UTC 2016 - penyin@amazon.com - 1.9.0-1

- Cache Agent version 1.9.0
- Make awslogs driver available by default
-------------------------------------------------------------------
Thu Mar 24, 19:00:00 UTC 2016 - rhenalsj@amazon.com - 1.8.2-1

- Cache Agent version 1.8.2
-------------------------------------------------------------------
Mon Feb 29, 19:00:00 UTC 2016 - rhenalsj@amazon.com - 1.8.1-1

- Cache Agent version 1.8.1
-------------------------------------------------------------------
Wed Feb 10, 19:00:00 UTC 2016 - rhenalsj@amazon.com - 1.8.0-1

- Cache Agent version 1.8.0
-------------------------------------------------------------------
Fri Jan 08, 19:00:00 UTC 2016 - skarp@amazon.com - 1.7.1-1

- Cache Agent version 1.7.1
-------------------------------------------------------------------
Tue Dec 08, 19:00:00 UTC 2015 - skarp@amazon.com - 1.7.0-1

- Cache Agent version 1.7.0
- Add support for Docker 1.9.1
-------------------------------------------------------------------
Wed Oct 21, 19:00:00 UTC 2015 - skarp@amazon.com - 1.6.0-1

- Cache Agent version 1.6.0
- Updated source dependencies
-------------------------------------------------------------------
Wed Sep 23, 19:00:00 UTC 2015 - skarp@amazon.com - 1.5.0-1

- Cache Agent version 1.5.0
- Improved merge strategy for user-supplied environment variables
- Add default supported logging drivers
-------------------------------------------------------------------
Wed Aug 26, 19:00:00 UTC 2015 - skarp@amazon.com - 1.4.0-2

- Add support for Docker 1.7.1
-------------------------------------------------------------------
Tue Aug 11, 19:00:00 UTC 2015 - skarp@amazon.com - 1.4.0-1

- Cache Agent version 1.4.0
-------------------------------------------------------------------
Thu Jul 30, 19:00:00 UTC 2015 - skarp@amazon.com - 1.3.1-1

- Cache Agent version 1.3.1
- Read Docker endpoint from environment variable DOCKER_HOST if present
-------------------------------------------------------------------
Thu Jul 02, 19:00:00 UTC 2015 - skarp@amazon.com - 1.3.0-1

- Cache Agent version 1.3.0
-------------------------------------------------------------------
Fri Jun 19, 19:00:00 UTC 2015 - euank@amazon.com - 1.2.1-2

- Cache Agent version 1.2.1
-------------------------------------------------------------------
Tue Jun 02, 19:00:00 UTC 2015 - skarp@amazon.com - 1.2.0-1

- Update versioning scheme to match Agent version
- Cache Agent version 1.2.0
- Mount cgroup and execdriver directories for Telemetry feature
-------------------------------------------------------------------
Mon Jun 01, 19:00:00 UTC 2015 - skarp@amazon.com - 1.0-5

- Add support for Docker 1.6.2
-------------------------------------------------------------------
Mon May 11, 19:00:00 UTC 2015 - skarp@amazon.com - 1.0-4

- Properly restart if the ecs-init package is upgraded in isolation
-------------------------------------------------------------------
Wed May 06, 19:00:00 UTC 2015 - skarp@amazon.com - 1.0-3

- Restart on upgrade if already running
-------------------------------------------------------------------
Tue May 05, 19:00:00 UTC 2015 - skarp@amazon.com - 1.0-2

- Cache Agent version 1.1.0
- Add support for Docker 1.6.0
- Force cache load on install/upgrade
- Add man page
-------------------------------------------------------------------
Thu Mar 26, 19:00:00 UTC 2015 - skarp@amazon.com - 1.0-1

- Re-start Agent on non-terminal exit codes
- Enable Agent self-updates
- Cache Agent version 1.0.0
- Added rollback to cached Agent version for failed updates
-------------------------------------------------------------------
Mon Mar 16, 19:00:00 UTC 2015 - skarp@amazon.com - 0.3-0

- Migrate to statically-compiled Go binary
-------------------------------------------------------------------
Tue Feb 17, 19:00:00 UTC 2015 - ericn@amazon.com - 0.2-3

- Test for existing container agent and force remove it
-------------------------------------------------------------------
Thu Jan 15, 19:00:00 UTC 2015 - skarp@amazon.com - 0.2-2

- Mount data directory for state persistence
- Enable JSON-based configuration
-------------------------------------------------------------------
Mon Dec 15, 19:00:00 UTC 2014 - skarp@amazon.com - 0.2-1

- Naive update functionality<|MERGE_RESOLUTION|>--- conflicted
+++ resolved
@@ -1,6 +1,4 @@
 -------------------------------------------------------------------
-<<<<<<< HEAD
-=======
 Wed Mar 31, 09:32:00 UTC 2021 - shugy@amazon.com - 1.51.0-1
 
 - Cache Agent version 1.51.0
@@ -9,7 +7,6 @@
 
 - Cache Agent version 1.50.3
 -------------------------------------------------------------------
->>>>>>> 76695c66
 Fri Feb 19, 19:03:32 UTC 2021 - mssrivas@amazon.com - 1.50.2-1
 
 - Cache Agent version 1.50.2
